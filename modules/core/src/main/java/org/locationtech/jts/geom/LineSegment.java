--- conflicted
+++ resolved
@@ -505,17 +505,10 @@
    */
   public Coordinate closestPoint(Coordinate p)
   {
-<<<<<<< HEAD
 	Coordinate orthogonal = orthogonalPoint(p);
 	if (orthogonal != null) {
 		return orthogonal;
 	}
-=======
-    double factor = projectionFactor(p);
-    if (factor > 0 && factor < 1) {
-      return project(p, factor);
-    }
->>>>>>> 761579b6
     double dist0 = p0.distance(p);
     double dist1 = p1.distance(p);
     if (dist0 < dist1)
@@ -526,7 +519,7 @@
   /**
    * Computes the orthogonal point on this line segment to another point.
    * @param p the point to find the closest point to
-   * @return a Coordinate which is the orthogonal point on the line segment to the point p
+   * @return a Coordinate which is the orthogonal point on the line segment to the point p. Null if it does not exist.
    */
   public Coordinate orthogonalPoint(Coordinate p)
   {
